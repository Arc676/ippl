--- conflicted
+++ resolved
@@ -52,7 +52,7 @@
     {
         Inform msg("LandauDamping");
         Inform msg2all("LandauDamping", INFORM_ALL_NODES);
-        
+
         // Create an instance of a manger for the considered application
         LandauDampingManager manager;
 
@@ -61,247 +61,20 @@
         for (unsigned d = 0; d < Dim; d++) {
             manager.nr[d] = std::atoi(argv[arg++]);
         }
-<<<<<<< HEAD
-
-        static IpplTimings::TimerRef mainTimer        = IpplTimings::getTimer("total");
-        static IpplTimings::TimerRef particleCreation = IpplTimings::getTimer("particlesCreation");
-        static IpplTimings::TimerRef dumpDataTimer    = IpplTimings::getTimer("dumpData");
-        static IpplTimings::TimerRef PTimer           = IpplTimings::getTimer("pushVelocity");
-        static IpplTimings::TimerRef RTimer           = IpplTimings::getTimer("pushPosition");
-        static IpplTimings::TimerRef updateTimer      = IpplTimings::getTimer("update");
-        static IpplTimings::TimerRef DummySolveTimer  = IpplTimings::getTimer("solveWarmup");
-        static IpplTimings::TimerRef SolveTimer       = IpplTimings::getTimer("solve");
-        static IpplTimings::TimerRef domainDecomposition = IpplTimings::getTimer("loadBalance");
-
-        IpplTimings::startTimer(mainTimer);
-
-        const size_type totalP = std::atoll(argv[arg++]);
-        const unsigned int nt  = std::atoi(argv[arg++]);
-
-        msg << "Landau damping" << endl
-            << "nt " << nt << " Np= " << totalP << " grid = " << nr << endl;
-
-        using bunch_type = ChargedParticles<PLayout_t<double, Dim>, double, Dim>;
-
-        std::unique_ptr<bunch_type> P;
-
-        ippl::NDIndex<Dim> domain;
-        for (unsigned i = 0; i < Dim; i++) {
-            domain[i] = ippl::Index(nr[i]);
-        }
-
-        std::array<bool, Dim> isParallel;
-        isParallel.fill(true);
-
-        // create mesh and layout objects for this problem domain
-        Vector_t<double, Dim> kw = 0.5;
-        double alpha             = 0.05;
-        Vector_t<double, Dim> rmin(0.0);
-        Vector_t<double, Dim> rmax = 2 * pi / kw;
-
-        Vector_t<double, Dim> hr = rmax / nr;
-        // Q = -\int\int f dx dv
-        double Q = std::reduce(rmax.begin(), rmax.end(), -1., std::multiplies<double>());
-        Vector_t<double, Dim> origin = rmin;
-        const double dt              = std::min(.05, 0.5 * *std::min_element(hr.begin(), hr.end()));
-
-        const bool isAllPeriodic = true;
-        Mesh_t<Dim> mesh(domain, hr, origin);
-        FieldLayout_t<Dim> FL(MPI_COMM_WORLD, domain, isParallel, isAllPeriodic);
-        PLayout_t<double, Dim> PL(FL, mesh);
-
-        std::string solver = argv[arg++];
-
-        if (solver == "OPEN") {
-            throw IpplException("LandauDamping",
-                                "Open boundaries solver incompatible with this simulation!");
-        }
-
-        P = std::make_unique<bunch_type>(PL, hr, rmin, rmax, isParallel, Q, solver);
-
-        P->nr_m = nr;
-
-        P->initializeFields(mesh, FL);
-
-        P->initSolver();
-        P->time_m                 = 0.0;
-        P->loadbalancethreshold_m = std::atof(argv[arg++]);
-
-        bool isFirstRepartition;
-
-        if ((P->loadbalancethreshold_m != 1.0) && (ippl::Comm->size() > 1)) {
-            msg << "Starting first repartition" << endl;
-            IpplTimings::startTimer(domainDecomposition);
-            isFirstRepartition             = true;
-            const ippl::NDIndex<Dim>& lDom = FL.getLocalNDIndex();
-            const int nghost               = P->rho_m.getNghost();
-            auto rhoview                   = P->rho_m.getView();
-
-            using index_array_type = typename ippl::RangePolicy<Dim>::index_array_type;
-            ippl::parallel_for(
-                "Assign initial rho based on PDF", P->rho_m.getFieldRangePolicy(),
-                KOKKOS_LAMBDA(const index_array_type& args) {
-                    // local to global index conversion
-                    Vector_t<double, Dim> xvec = (args + lDom.first() - nghost + 0.5) * hr + origin;
-
-                    // ippl::apply accesses the view at the given indices and obtains a
-                    // reference; see src/Expression/IpplOperations.h
-                    ippl::apply(rhoview, args) = PDF(xvec, alpha, kw, Dim);
-                });
-
-            Kokkos::fence();
-
-            P->initializeORB(FL, mesh);
-            P->repartition(FL, mesh, isFirstRepartition);
-            IpplTimings::stopTimer(domainDecomposition);
-        }
-
-        msg << "First domain decomposition done" << endl;
-        IpplTimings::startTimer(particleCreation);
-
-        typedef ippl::detail::RegionLayout<double, Dim, Mesh_t<Dim>>::uniform_type RegionLayout_t;
-        const RegionLayout_t& RLayout                           = PL.getRegionLayout();
-        const typename RegionLayout_t::host_mirror_type Regions = RLayout.gethLocalRegions();
-        Vector_t<double, Dim> Nr, Dr, minU, maxU;
-        int myRank    = ippl::Comm->rank();
-        double factor = 1;
-        for (unsigned d = 0; d < Dim; ++d) {
-            Nr[d] = CDF(Regions(myRank)[d].max(), alpha, kw[d])
-                    - CDF(Regions(myRank)[d].min(), alpha, kw[d]);
-            Dr[d]   = CDF(rmax[d], alpha, kw[d]) - CDF(rmin[d], alpha, kw[d]);
-            minU[d] = CDF(Regions(myRank)[d].min(), alpha, kw[d]);
-            maxU[d] = CDF(Regions(myRank)[d].max(), alpha, kw[d]);
-            factor *= Nr[d] / Dr[d];
-        }
-
-        size_type nloc            = (size_type)(factor * totalP);
-        size_type Total_particles = 0;
-
-        MPI_Allreduce(&nloc, &Total_particles, 1, MPI_UNSIGNED_LONG, MPI_SUM,
-                      ippl::Comm->getCommunicator());
-
-        int rest = (int)(totalP - Total_particles);
-
-        if (ippl::Comm->rank() < rest) {
-            ++nloc;
-        }
-
-        P->create(nloc);
-        Kokkos::Random_XorShift64_Pool<> rand_pool64((size_type)(42 + 100 * ippl::Comm->rank()));
-        Kokkos::parallel_for(
-            nloc, generate_random<Vector_t<double, Dim>, Kokkos::Random_XorShift64_Pool<>, Dim>(
-                      P->R.getView(), P->P.getView(), rand_pool64, alpha, kw, minU, maxU));
-
-        Kokkos::fence();
-        ippl::Comm->barrier();
-        IpplTimings::stopTimer(particleCreation);
-
-        P->q = P->Q_m / totalP;
-        msg << "particles created and initial conditions assigned " << endl;
-        isFirstRepartition = false;
-        // The update after the particle creation is not needed as the
-        // particles are generated locally
-
-        IpplTimings::startTimer(DummySolveTimer);
-        P->rho_m = 0.0;
-        P->runSolver();
-        IpplTimings::stopTimer(DummySolveTimer);
-
-        P->scatterCIC(totalP, 0, hr);
-
-        IpplTimings::startTimer(SolveTimer);
-        P->runSolver();
-        IpplTimings::stopTimer(SolveTimer);
-
-        P->gatherCIC();
-
-        IpplTimings::startTimer(dumpDataTimer);
-        P->dumpLandau();
-        P->gatherStatistics(totalP);
-        // P->dumpLocalDomains(FL, 0);
-        IpplTimings::stopTimer(dumpDataTimer);
-
-        // begin main timestep loop
-        msg << "Starting iterations ..." << endl;
-        for (unsigned int it = 0; it < nt; it++) {
-            // LeapFrog time stepping https://en.wikipedia.org/wiki/Leapfrog_integration
-            // Here, we assume a constant charge-to-mass ratio of -1 for
-            // all the particles hence eliminating the need to store mass as
-            // an attribute
-            // kick
-
-            IpplTimings::startTimer(PTimer);
-            P->P = P->P - 0.5 * dt * P->E;
-            IpplTimings::stopTimer(PTimer);
-
-            // drift
-            IpplTimings::startTimer(RTimer);
-            P->R = P->R + dt * P->P;
-            IpplTimings::stopTimer(RTimer);
-            // P->R.print();
-
-            // Since the particles have moved spatially update them to correct processors
-            IpplTimings::startTimer(updateTimer);
-            P->update();
-            IpplTimings::stopTimer(updateTimer);
-
-            // Domain Decomposition
-            if (P->balance(totalP, it + 1)) {
-                msg << "Starting repartition" << endl;
-                IpplTimings::startTimer(domainDecomposition);
-                P->repartition(FL, mesh, isFirstRepartition);
-                IpplTimings::stopTimer(domainDecomposition);
-                // IpplTimings::startTimer(dumpDataTimer);
-                // P->dumpLocalDomains(FL, it+1);
-                // IpplTimings::stopTimer(dumpDataTimer);
-            }
-
-            // scatter the charge onto the underlying grid
-            P->scatterCIC(totalP, it + 1, hr);
-
-            // Field solve
-            IpplTimings::startTimer(SolveTimer);
-            P->runSolver();
-            IpplTimings::stopTimer(SolveTimer);
-
-            // gather E field
-            P->gatherCIC();
-
-            // kick
-            IpplTimings::startTimer(PTimer);
-            P->P = P->P - 0.5 * dt * P->E;
-            IpplTimings::stopTimer(PTimer);
-
-            P->time_m += dt;
-            IpplTimings::startTimer(dumpDataTimer);
-            P->dumpLandau();
-            P->gatherStatistics(totalP);
-            IpplTimings::stopTimer(dumpDataTimer);
-            msg << "Finished time step: " << it + 1 << " time: " << P->time_m << endl;
-
-            if (checkSignalHandler()) {
-                msg << "Aborting timestepping loop due to signal " << interruptSignalReceived
-                    << endl;
-                break;
-            }
-        }
-
-=======
         manager.totalP = std::atoll(argv[arg++]);
         manager.nt  = std::atoi(argv[arg++]);
         manager.solver = argv[arg++];
         manager.lbt = std::atof(argv[arg++]);
         manager.step_method = argv[arg++];
-        
+
         // Perform pre-run operations, including creating mesh, particles,...
        manager.pre_run();
-       
+
        manager.time_m = 0.0;
        msg << "Starting iterations ..." << endl;
-       
+
        manager.run(manager.nt);
-        
->>>>>>> 7d3f6fab
+
         msg << "LandauDamping: End." << endl;
     }
     ippl::finalize();
