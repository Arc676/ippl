--- conflicted
+++ resolved
@@ -158,12 +158,8 @@
 
 const char* TestName = "PenningTrap";
 
-<<<<<<< HEAD
-int main(int argc, char *argv[]){
-=======
 int main(int argc, char* argv[]) {
     static_assert(Dim == 3, "Penning trap must be 3D");
->>>>>>> 756b0cb1
     Ippl ippl(argc, argv);
     Inform msg("PenningTrap");
     Inform msg2all("PenningTrap",INFORM_ALL_NODES);
@@ -224,16 +220,10 @@
     FieldLayout_t<Dim> FL(domain, decomp, isAllPeriodic);
     PLayout_t<Dim> PL(FL, mesh);
 
-<<<<<<< HEAD
-    double Q = -1562.5;
-    double Bext = 5.0;
-    P = std::make_unique<bunch_type>(PL,hr,rmin,rmax,decomp,Q);
-=======
     double Q           = -1562.5;
     double Bext        = 5.0;
     std::string solver = argv[6];
     P                  = std::make_unique<bunch_type>(PL, hr, rmin, rmax, decomp, Q, solver);
->>>>>>> 756b0cb1
 
     P->nr_m = nr;
 
@@ -252,11 +242,6 @@
 
     bunch_type bunchBuffer(PL);
 
-<<<<<<< HEAD
-
-    P->stype_m = argv[6];
-=======
->>>>>>> 756b0cb1
     P->initSolver();
     P->time_m = 0.0;
     P->loadbalancethreshold_m = std::atof(argv[7]);
