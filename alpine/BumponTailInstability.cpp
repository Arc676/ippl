--- conflicted
+++ resolved
@@ -329,22 +329,15 @@
         // Q = -\int\int f dx dv
         double Q           = std::reduce(rmax.begin(), rmax.end(), -1., std::multiplies<double>());
         std::string solver = argv[arg++];
-        P                  = std::make_shared<bunch_type>(PL, hr, rmin, rmax, decomp, Q, solver);
-
-<<<<<<< HEAD
+
+        if (solver == "OPEN") {
+            throw IpplException("BumpOnTailInstability",
+                                "Open boundaries solver incompatible with this simulation!");
+        }
+
+        P = std::make_shared<bunch_type>(PL, hr, rmin, rmax, decomp, Q, solver);
+
         P->nr_m = nr;
-=======
-    // Q = -\int\int f dx dv
-    double Q           = std::reduce(rmax.begin(), rmax.end(), -1., std::multiplies<double>());
-    std::string solver = argv[arg++];
-
-    if (solver == "OPEN") {
-        throw IpplException("BumpOnTailInstability",
-                            "Open boundaries solver incompatible with this simulation!");
-    }
-
-    P = std::make_shared<bunch_type>(PL, hr, rmin, rmax, decomp, Q, solver);
->>>>>>> 7f802d8f
 
         P->initializeFields(mesh, FL);
 
