// Test PIC3d
//   This test program sets up a simple sine-wave electric field in 3D,
//   creates a population of particles with random positions and and velocities, 
//   and then tracks their motions in the static
//   electric field using cloud-in-cell interpolation and periodic particle BCs.
//
//   This test also provides a base for load-balancing using a domain-decomposition
//   based on an ORB.
//
//   Usage:
//     srun ./PIC3d 128 128 128 10000 10 --info 10
//
// Copyright (c) 2020, Sriramkrishnan Muralikrishnan, 
// Paul Scherrer Institut, Villigen PSI, Switzerland
// All rights reserved
//
// This file is part of IPPL.
//
// IPPL is free software: you can redistribute it and/or modify
// it under the terms of the GNU General Public License as published by
// the Free Software Foundation, either version 3 of the License, or
// (at your option) any later version.
//
// You should have received a copy of the GNU General Public License
// along with IPPL. If not, see <https://www.gnu.org/licenses/>.
//
#include "Ippl.h"
#include <string>
#include <fstream>
#include <vector>
#include <iostream>
#include <set>

#include <random>
#include "Utility/IpplTimings.h"

// dimension of our positions
constexpr unsigned Dim = 3;

// some typedefs
typedef ippl::ParticleSpatialLayout<double,Dim>   PLayout_t;
typedef ippl::UniformCartesian<double, Dim>        Mesh_t;
typedef ippl::FieldLayout<Dim> FieldLayout_t;
typedef ippl::OrthogonalRecursiveBisection<double, Dim, Mesh_t> ORB;

template<typename T, unsigned Dim>
using Vector = ippl::Vector<T, Dim>;

template<typename T, unsigned Dim>
using Field = ippl::Field<T, Dim>;

template<typename T>
using ParticleAttrib = ippl::ParticleAttrib<T>;

typedef Vector<double, Dim>  Vector_t;
typedef Field<double, Dim>   Field_t;
typedef Field<Vector_t, Dim> VField_t;

double pi = acos(-1.0);

template<class PLayout>
class ChargedParticles : public ippl::ParticleBase<PLayout> {
public:
    Field<Vector<double, Dim>, Dim> EFD_m;
    Field<double,Dim> EFDMag_m;

    // ORB
    ORB orb; 

    Vector<int, Dim> nr_m;

    ippl::e_dim_tag decomp_m[Dim];

    Vector_t hr_m;
    Vector_t rmin_m;
    Vector_t rmax_m;

    double Q_m;


public:
    ParticleAttrib<double>     qm; // charge-to-mass ratio
    typename ippl::ParticleBase<PLayout>::particle_position_type P;  // particle velocity
    typename ippl::ParticleBase<PLayout>::particle_position_type E;  // electric field at particle position


    /*
      This constructor is mandatory for all derived classes from
      ParticleBase as the update function invokes this
    */
    ChargedParticles(PLayout& pl)
    : ippl::ParticleBase<PLayout>(pl)
    {
        // register the particle attributes
        this->addAttribute(qm);
        this->addAttribute(P);
        this->addAttribute(E);
    }
    
    ChargedParticles(PLayout& pl,
                     Vector_t hr, 
                     Vector_t rmin, 
                     Vector_t rmax, 
                     ippl::e_dim_tag decomp[Dim],
                     double Q)
    : ippl::ParticleBase<PLayout>(pl)
    , hr_m(hr)
    , rmin_m(rmin)
    , rmax_m(rmax)
    , Q_m(Q)
    {
        // register the particle attributes
        this->addAttribute(qm);
        this->addAttribute(P);
        this->addAttribute(E);
        setupBCs();
        for (unsigned int i = 0; i < Dim; i++)
            decomp_m[i]=decomp[i];
    }

    void setupBCs() {
        setBCAllPeriodic();
    }

<<<<<<< HEAD
    void update() {
        PLayout& layout = this->getLayout();
        layout.update(*this);
    }

    void updateLayout(FieldLayout_t& fl, Mesh_t& mesh) {
        // Update local fields
        static IpplTimings::TimerRef tupdateLayout = IpplTimings::getTimer("updateLayout");           
        IpplTimings::startTimer(tupdateLayout);                                                   
        this->EFD_m.updateLayout(fl);
        this->EFDMag_m.updateLayout(fl);
        
        // Update layout with new FieldLayout
        PLayout& layout = this->getLayout();
        layout.updateLayout(fl, mesh);
        IpplTimings::stopTimer(tupdateLayout);                                                   
        static IpplTimings::TimerRef tupdatePLayout = IpplTimings::getTimer("updatePB");           
        IpplTimings::startTimer(tupdatePLayout);                                                   
        layout.update(*this);
        IpplTimings::stopTimer(tupdatePLayout);                                                   
    }

    void initializeORB(FieldLayout_t& fl, Mesh_t& mesh) {
        orb.initialize(fl, mesh);
    }
=======
    ~ChargedParticles() {}
>>>>>>> 9a962e7d

    void repartition(FieldLayout_t& fl, Mesh_t& mesh) {
        // Repartition the domains
        bool res = orb.binaryRepartition(this->R, fl);
        
        if (res != true) {
           std::cout << "Could not repartition!" << std::endl;
           return;
        } 
        // Update
        this->updateLayout(fl, mesh);
    }

    bool balance(unsigned int totalP){//, int timestep = 1) {
       int local = 0;
       std::vector<int> res(Ippl::Comm->size());
       double threshold = 0.0; 
       double equalPart = (double) totalP / Ippl::Comm->size();
       double dev = std::abs((double)this->getLocalNum() - equalPart) / totalP;
       if (dev > threshold)
          local = 1;
       MPI_Allgather(&local, 1, MPI_INT, res.data(), 1, MPI_INT, Ippl::getComm()); 
  
       /***PRINT***/
       /*
       std::ofstream file;
       file.open("imbalance.txt", std::ios_base::app);
       file << std::to_string(timestep) << " " << Ippl::Comm->rank() << " " << dev << "\n";
       file.close();
       */
       for (unsigned int i = 0; i < res.size(); i++) {
          if (res[i] == 1)
             return true;
       }
       return false;
    }

    void gatherStatistics(unsigned int totalP) {
        
        std::cout << "Rank " << Ippl::Comm->rank() << " has " 
                  << (double)this->getLocalNum()/totalP*100.0 
                  << " percent of the total particles " << std::endl;
    }
    
    void gatherCIC() {

        //static IpplTimings::TimerRef gatherTimer = IpplTimings::getTimer("gather");           
        //IpplTimings::startTimer(gatherTimer);                                                   
        gather(this->E, EFD_m, this->R);
        //IpplTimings::stopTimer(gatherTimer);                                                    

    }

    void scatterCIC(unsigned int totalP, int iteration) {
         
         //static IpplTimings::TimerRef scatterTimer = IpplTimings::getTimer("scatter");           
         //IpplTimings::startTimer(scatterTimer);                                                    
         Inform m("scatter ");
         EFDMag_m = 0.0;
         scatter(qm, EFDMag_m, this->R);
         //IpplTimings::stopTimer(scatterTimer);                                                    
         
         static IpplTimings::TimerRef sumTimer = IpplTimings::getTimer("CheckCharge");           
         IpplTimings::startTimer(sumTimer);                                                    
         double Q_grid = EFDMag_m.sum();
         
         unsigned int Total_particles = 0;
         unsigned int local_particles = this->getLocalNum();

         MPI_Reduce(&local_particles, &Total_particles, 1, 
                       MPI_UNSIGNED, MPI_SUM, 0, Ippl::getComm());

         if(Ippl::Comm->rank() == 0) {
             if(Total_particles != totalP) {
                 std::cout << "Total particles in the sim. " << totalP 
                           << " " << "after update: " 
                           << Total_particles << std::endl;
                 std::cout << "Total particles not matched in iteration: " 
                           << iteration << std::endl;
                 exit(1);
             }
         }
         
         m << "Rel. error in charge conservation = " << std::fabs((Q_m-Q_grid)/Q_m) << endl;
         IpplTimings::stopTimer(sumTimer);                                                    
    }

     void writePerRank() {
        double lq = 0.0, lqm = 0.0;
        Field_t::view_type viewRho = this->EFDMag_m.getView();
        ParticleAttrib<double>::view_type viewqm = this->qm.getView();
        int nghost = this->EFDMag_m.getNghost();

        using mdrange_t = Kokkos::MDRangePolicy<Kokkos::Rank<3>>;       
        Kokkos::parallel_reduce("Particle Charge", mdrange_t({nghost,nghost,nghost},{viewRho.extent(0)-nghost,viewRho.extent(1)-nghost,viewRho.extent(2)-nghost})
                                               , KOKKOS_LAMBDA(const int i, const int j, const int k, double& val){
           val += viewRho(i, j, k);
        }, lq);
        Kokkos::parallel_reduce("Particle QM", viewqm.extent(0)
                                               , KOKKOS_LAMBDA(const int i, double& val){
           val += viewqm(i);
        }, lqm);

        double lQ = lq / this->EFDMag_m.sum();

        /***PRINT***/
        /*
        std::ofstream fcharge;
        fcharge.open("charge.txt", std::ios_base::app);
        fcharge << std::to_string(step) << " " << Ippl::Comm->rank() << " " << lQ << "\n";
        fcharge.close();

        std::ofstream fqm;
        fqm.open("qm.txt", std::ios_base::app);
        fqm << std::to_string(step) << " " << Ippl::Comm->rank() << " " << lqm << "\n";
        fqm.close();
        */
     }
     
     void initFields() {
         static IpplTimings::TimerRef initFieldsTimer = IpplTimings::getTimer("initFields");           
         IpplTimings::startTimer(initFieldsTimer);                                                    
         Inform m("initFields ");

         ippl::NDIndex<Dim> domain = EFD_m.getDomain();

         for (unsigned int i=0; i<Dim; i++)
             nr_m[i] = domain[i].length();


         double phi0 = 0.1;
         double pi = acos(-1.0);
         // scale_fact so that particles move more
         double scale_fact = 1e5; // 1e6

         Vector_t hr = hr_m;


         typename VField_t::view_type& view = EFD_m.getView();
         const FieldLayout_t& layout = EFD_m.getLayout(); 
         const ippl::NDIndex<Dim>& lDom = layout.getLocalNDIndex();
         const int nghost = EFD_m.getNghost();
         using mdrange_type = Kokkos::MDRangePolicy<Kokkos::Rank<3>>;



         Kokkos::parallel_for("Assign EFD_m[0]", 
                              mdrange_type({nghost, nghost, nghost},
                                            {view.extent(0) - nghost,
                                             view.extent(1) - nghost,
                                             view.extent(2) - nghost}),
                              KOKKOS_LAMBDA(const size_t i, const size_t j, const size_t k){

                                //local to global index conversion
                                const size_t ig = i + lDom[0].first() - nghost;
                                const size_t jg = j + lDom[1].first() - nghost;
                                const size_t kg = k + lDom[2].first() - nghost;
                                
                                view(i, j, k)[0] = -scale_fact*2.0*pi*phi0 * 
                                                    cos(2.0*pi*(ig+0.5)*hr[0]) *
                                                    cos(4.0*pi*(jg+0.5)*hr[1]) * 
                                                    cos(pi*(kg+0.5)*hr[2]);
                              
                              });
         
         Kokkos::parallel_for("Assign EFD_m[1]", 
                              mdrange_type({nghost, nghost, nghost},
                                            {view.extent(0) - nghost,
                                             view.extent(1) - nghost,
                                             view.extent(2) - nghost}),
                              KOKKOS_LAMBDA(const size_t i, const size_t j, const size_t k){
                                
                                //local to global index conversion
                                const size_t ig = i + lDom[0].first() - nghost;
                                const size_t jg = j + lDom[1].first() - nghost;

                                view(i, j, k)[1] = scale_fact*4.0*pi*phi0 * 
                                                   sin(2.0*pi*(ig+0.5)*hr[0]) * 
                                                   sin(4.0*pi*(jg+0.5)*hr[1]);
                              
                              });
         
         Kokkos::parallel_for("Assign EFD_m[2]", 
                              mdrange_type({nghost, nghost, nghost},
                                            {view.extent(0) - nghost,
                                             view.extent(1) - nghost,
                                             view.extent(2) - nghost}),
                              KOKKOS_LAMBDA(const size_t i, const size_t j, const size_t k){
                                
                                //local to global index conversion
                                const size_t ig = i + lDom[0].first() - nghost;
                                const size_t jg = j + lDom[1].first() - nghost;

                                view(i, j, k)[2] = scale_fact*4.0*pi*phi0 * 
                                                   sin(2.0*pi*(ig+0.5)*hr[0]) * 
                                                   sin(4.0*pi*(jg+0.5)*hr[1]);
                              
                              });

         EFDMag_m = dot(EFD_m, EFD_m);
         EFDMag_m = sqrt(EFDMag_m);
         IpplTimings::stopTimer(initFieldsTimer);

     }


     void dumpParticleData(int iteration) {
        
        ParticleAttrib<Vector_t>::view_type& view = P.getView();
        
        double Energy = 0.0;

        Kokkos::parallel_reduce("Particle Energy", view.extent(0),
                                KOKKOS_LAMBDA(const int i, double& valL){
                                    double myVal = dot(view(i), view(i)).apply();
                                    valL += myVal;
                                }, Kokkos::Sum<double>(Energy));

        Energy *= 0.5;
        double gEnergy = 0.0;
        
        MPI_Reduce(&Energy, &gEnergy, 1, 
                    MPI_DOUBLE, MPI_SUM, 0, Ippl::getComm());

        if(Ippl::Comm->rank() == 0) {
            std::ofstream csvout;
            csvout.precision(10);
            csvout.setf(std::ios::scientific, std::ios::floatfield);

            std::stringstream fname;
            fname << "data/energy.csv";
            csvout.open(fname.str().c_str(), std::ios::out | std::ofstream::app);

            csvout << iteration << " "
                   << gEnergy << std::endl;

            csvout.close();
        }
        
        Ippl::Comm->barrier();


     }
    
    // @param tag
    //        2 -> uniform(0,1)
    //        1 -> normal(0,1)
    //        0 -> gridpoints 
    void initPositions(FieldLayout_t& fl, Vector_t& hr, unsigned int nloc, int tag = 2) {
        Inform m("initPositions ");
        typename ippl::ParticleBase<PLayout>::particle_position_type::HostMirror R_host = this->R.getHostMirror(); 

        std::mt19937_64 eng[Dim];
        for (unsigned i = 0; i < Dim; ++i) {
            eng[i].seed(42 + i * Dim);
            eng[i].discard( nloc * Ippl::Comm->rank());
        }
       
        std::mt19937_64 engN[4*Dim];
        for (unsigned i = 0; i < 4*Dim; ++i) {
           engN[i].seed(42 + i * Dim);
           engN[i].discard(nloc * Ippl::Comm->rank());
        }

        if (tag == 0) {
           m << "Positions are set on grid points" << endl;
           int N = fl.getDomain()[0].length();   // this only works for boxes
           const ippl::NDIndex<Dim>& lDom = fl.getLocalNDIndex();
           using mdrange_type = Kokkos::MDRangePolicy<Kokkos::Rank<3>>;
           int size = Ippl::Comm->size();
           // Loops over particles          
           Kokkos::parallel_for("initPositions", mdrange_type({0,0,0},{N/size,N,N}), 
                                                 KOKKOS_LAMBDA(const size_t i, const size_t j, const size_t k) {
              const size_t ig = j + lDom[0].first(); // index i doesn't sweep through the required size
              const size_t jg = j + lDom[1].first();
              const size_t kg = k + lDom[2].first();

              // int l = i + j * N + k * N * N;
              int l = i + j * N / size + k * N * N / size; 
              R_host(l)[0] = (ig+0.5)*hr[0];
              R_host(l)[1] = (jg+0.5)*hr[1];
              R_host(l)[2] = (kg+0.5)*hr[2];
           });
           
        } else if (tag == 1) {
           m << "Positions follow normal distribution" << endl;
           std::vector<double> mu(Dim);
           std::vector<double> sd(Dim);
           std::vector<double> states(Dim);
 
           Vector_t length = {1.0, 1.0, 1.0}; 
 
           mu[0] = 0.5;
           sd[0] = 0.75;
           mu[1] = 0.6;
           sd[1] = 0.3;
           mu[2] = 0.2;
           sd[2] = 0.2;
           
           std::uniform_real_distribution<double> dist_uniform(0.0, 1.0);

           double sum_coord=0.0;
           for (unsigned long long int i = 0; i< nloc; i++) {
              for (unsigned d = 0; d<Dim; d++) {
                 double u1 = dist_uniform(engN[d*2]);
                 double u2 = dist_uniform(engN[d*2+1]);
                 states[d] = sd[d] * std::sqrt(-2.0 * std::log(u1)) * std::cos(2.0 * pi * u2) + mu[d];
                 R_host(i)[d] =  std::fabs(std::fmod(states[d],length[d]));
                 sum_coord += R_host(i)[d];
              }
           }
        } else {
           double rmin = 0.0, rmax = 1.0;
           m << "Positions follow uniform distribution U(" << rmin << "," << rmax << ")" << endl;
           std::uniform_real_distribution<double> unif(rmin, rmax);
           for (unsigned long int i = 0; i < nloc; i++) 
              for (int d = 0; d<3; d++) 
                 R_host(i)[d] = unif(eng[d]);
        }
           
        // Copy to device
        Kokkos::deep_copy(this->R.getView(), R_host);
     }


private:
    void setBCAllPeriodic() {

        this->setParticleBC(ippl::BC::PERIODIC);
    }

};


int main(int argc, char *argv[]) {
    Ippl ippl(argc, argv);
    Inform msg(argv[0]);
    Inform msg2all(argv[0],INFORM_ALL_NODES);
<<<<<<< HEAD
    
=======

    Ippl::Comm->setDefaultOverallocation(3);


>>>>>>> 9a962e7d
    ippl::Vector<int,Dim> nr = {
        std::atoi(argv[1]),
        std::atoi(argv[2]),
        std::atoi(argv[3])
    };

    // Each rank must have a minimal volume of 8
    if (nr[0]*nr[1]*nr[2] < 8 * Ippl::Comm->size())
       msg << "!!! Ranks have not enough volume for proper working !!! (Minimal volume per rank: 8)" << endl;

    static IpplTimings::TimerRef mainTimer = IpplTimings::getTimer("mainTimer");           
    IpplTimings::startTimer(mainTimer);                                                    
    const unsigned int totalP = std::atoi(argv[4]);
    const unsigned int nt     = std::atoi(argv[5]);
    
    msg << "Particle test PIC3d "
        << endl
        << "nt " << nt << " Np= "
        << totalP << " grid = " << nr
        << endl;


    using bunch_type = ChargedParticles<PLayout_t>;

    std::unique_ptr<bunch_type>  P;

    ippl::NDIndex<Dim> domain;
    for (unsigned i = 0; i< Dim; i++) {
        domain[i] = ippl::Index(nr[i]);
    }
    
    ippl::e_dim_tag decomp[Dim];
    for (unsigned d = 0; d < Dim; ++d) {
        decomp[d] = ippl::PARALLEL;
    }

    // create mesh and layout objects for this problem domain
    Vector_t rmin(0.0);
    Vector_t rmax(1.0);
    double dx = rmax[0] / nr[0];
    double dy = rmax[1] / nr[1];
    double dz = rmax[2] / nr[2];

    Vector_t hr = {dx, dy, dz};
    Vector_t origin = {rmin[0], rmin[1], rmin[2]};
 
    // const double dt = 0.5 * dx; // size of timestep

    Mesh_t mesh(domain, hr, origin);
    FieldLayout_t FL(domain, decomp);
    PLayout_t PL(FL, mesh);
    
    /**PRINT**/
    msg << "FIELD LAYOUT (INITIAL)" << endl;
    msg << FL << endl;
 
    double Q=1.0;
    P = std::make_unique<bunch_type>(PL,hr,rmin,rmax,decomp,Q);


    unsigned long int nloc = totalP / Ippl::Comm->size();

    int rest = (int) (totalP - nloc * Ippl::Comm->size());
    
    if ( Ippl::Comm->rank() < rest )
        ++nloc;

    static IpplTimings::TimerRef particleCreation = IpplTimings::getTimer("particlesCreation");           
    IpplTimings::startTimer(particleCreation);                                                    
    P->create(nloc);
    // Verifying that particles are created
    double totalParticles = 0.0;
    double localParticles = P->getLocalNum();
    MPI_Reduce(&localParticles, &totalParticles, 1, MPI_DOUBLE, MPI_SUM, 0, Ippl::getComm());
    msg << "Total particles: " << totalParticles << endl;
    P->initPositions(FL, hr, nloc, 2);
    /*
    std::mt19937_64 eng[Dim];
    for (unsigned i = 0; i < Dim; ++i) {
        eng[i].seed(42 + i * Dim);
        eng[i].discard( nloc * Ippl::Comm->rank());
    }
   
    std::uniform_real_distribution<double> unif(rmin[0], rmax[0]);

    typename bunch_type::particle_position_type::HostMirror R_host = P->R.getHostMirror();

    double sum_coord=0.0;
    for (unsigned long int i = 0; i< nloc; i++) {
        for (int d = 0; d<3; d++) {
            R_host(i)[d] =  unif(eng[d]);
            sum_coord += R_host(i)[d];
        }
    }
    double global_sum_coord = 0.0;
    MPI_Reduce(&sum_coord, &global_sum_coord, 1, 
               MPI_DOUBLE, MPI_SUM, 0, Ippl::getComm());

    if(Ippl::Comm->rank() == 0) {
        std::cout << "Sum Coord: " << std::setprecision(16) << global_sum_coord << std::endl;
    }

    Kokkos::deep_copy(P->R.getView(), R_host); 
    */
    P->qm = P->Q_m/totalP;
    P->P = 0.0;
    IpplTimings::stopTimer(particleCreation);                                                    
<<<<<<< HEAD
    
=======

    bunch_type bunchBuffer(PL);

>>>>>>> 9a962e7d
    static IpplTimings::TimerRef UpdateTimer = IpplTimings::getTimer("ParticleUpdate");           
    IpplTimings::startTimer(UpdateTimer);                                               
    PL.update(*P, bunchBuffer);
    IpplTimings::stopTimer(UpdateTimer);                                                    

    
    Vector_t originField = {rmin[0]-hr[0], rmin[1]-hr[1], rmin[2]-hr[2]};
    double dxField = (rmax[0] + hr[0] - originField[0]) / nr[0];
    double dyField = (rmax[1] + hr[1] - originField[1]) / nr[1];
    double dzField = (rmax[2] + hr[2] - originField[2]) / nr[2];
 
    Vector_t hrField = {dxField, dyField, dzField};
    Mesh_t meshField(domain, hrField, originField);
 
    msg << "particles created and initial conditions assigned " << endl;
    
    P->EFD_m.initialize(meshField, FL);
    P->EFDMag_m.initialize(meshField, FL);
    P->initializeORB(FL, meshField);
    /*
    P->EFD_m.initialize(mesh, FL);
    P->EFDMag_m.initialize(mesh, FL);
    P->BF_m.initialize(mesh, FL);
    */
    P->scatterCIC(totalP, 0);
    msg << "scatter done" << endl;

    // Mass conservation
    // P->writePerRank(); 
    
    static IpplTimings::TimerRef domainDecomposition0 = IpplTimings::getTimer("domainDecomp0");           
    IpplTimings::startTimer(domainDecomposition0);                                                    
    P->repartition(FL, meshField);
    IpplTimings::stopTimer(domainDecomposition0);                                                    
    msg << "Balancing finished" << endl;
    
    // Mass conservation
    // P->writePerRank(); 
    
    P->scatterCIC(totalP, 0);
    msg << "scatter done" << endl;

    P->initFields();
    msg << "P->initField() done " << endl;

    // Moving particles one grid cell
    std::random_device rd;  
    std::mt19937 gen(rd()); 
    std::uniform_real_distribution<> dis(0.0, 1.0);

    double dr = 0.0;
    P->P = 1.0;
 
    msg << "Starting iterations ..." << endl;
    bool loadImbalance = false;
    // static IpplTimings::TimerRef domainDecomposition1 = IpplTimings::getTimer("domainDecomp1");           
    for (unsigned int it=0; it<nt; it++) {
        // Domain Decomposition
        if (loadImbalance) {
           msg << "Starting repartition" << endl;
           IpplTimings::startTimer(domainDecomposition0);
           P->repartition(FL, meshField); 
           IpplTimings::stopTimer(domainDecomposition0);
           // Conservations
           // P->writePerRank(); 
        }
       
        dr = dis(gen) * hr[0];
        static IpplTimings::TimerRef RTimer = IpplTimings::getTimer("positionUpdate");           
        IpplTimings::startTimer(RTimer);                                                    
        P->R = P->R + dr * P->P;
        IpplTimings::stopTimer(RTimer);                                                    

        IpplTimings::startTimer(UpdateTimer);
<<<<<<< HEAD
        P->update();
        IpplTimings::stopTimer(UpdateTimer);

=======
        PL.update(*P, bunchBuffer);
        IpplTimings::stopTimer(UpdateTimer);                                                    
        
>>>>>>> 9a962e7d
        //scatter the charge onto the underlying grid
        msg << "Starting scatterCIC" << endl;
        P->scatterCIC(totalP, it+1);
        
        // gather the local value of the E field
        P->gatherCIC();

        // advance the particle velocities
        // static IpplTimings::TimerRef PTimer = IpplTimings::getTimer("velocityUpdate");           
        // IpplTimings::startTimer(PTimer);                                                    
        // P->P = P->P + dt * P->qm * P->E;
        // IpplTimings::stopTimer(PTimer);                                                    
           
        msg << "Finished iteration " << it << endl;

        // P->gatherStatistics(totalP);
        // Load balancing
        loadImbalance = P->balance(totalP);//, it);
    }
    
    msg << "Particle test PIC3d: End." << endl;
    IpplTimings::stopTimer(mainTimer);                                                    
    IpplTimings::print();
    IpplTimings::print(std::string("timing" + std::to_string(Ippl::Comm->size()) + "r_" + std::to_string(nr[0]) + "c.dat"));

    return 0;
}<|MERGE_RESOLUTION|>--- conflicted
+++ resolved
@@ -122,13 +122,8 @@
         setBCAllPeriodic();
     }
 
-<<<<<<< HEAD
-    void update() {
-        PLayout& layout = this->getLayout();
-        layout.update(*this);
-    }
-
-    void updateLayout(FieldLayout_t& fl, Mesh_t& mesh) {
+
+    void updateLayout(FieldLayout_t& fl, Mesh_t& mesh, ChargedParticles<PLayout>& buffer) {
         // Update local fields
         static IpplTimings::TimerRef tupdateLayout = IpplTimings::getTimer("updateLayout");           
         IpplTimings::startTimer(tupdateLayout);                                                   
@@ -141,18 +136,17 @@
         IpplTimings::stopTimer(tupdateLayout);                                                   
         static IpplTimings::TimerRef tupdatePLayout = IpplTimings::getTimer("updatePB");           
         IpplTimings::startTimer(tupdatePLayout);                                                   
-        layout.update(*this);
+        layout.update(*this, buffer);
         IpplTimings::stopTimer(tupdatePLayout);                                                   
     }
 
     void initializeORB(FieldLayout_t& fl, Mesh_t& mesh) {
         orb.initialize(fl, mesh);
     }
-=======
+
     ~ChargedParticles() {}
->>>>>>> 9a962e7d
-
-    void repartition(FieldLayout_t& fl, Mesh_t& mesh) {
+
+    void repartition(FieldLayout_t& fl, Mesh_t& mesh, ChargedParticles<PLayout>& buffer) {
         // Repartition the domains
         bool res = orb.binaryRepartition(this->R, fl);
         
@@ -161,7 +155,7 @@
            return;
         } 
         // Update
-        this->updateLayout(fl, mesh);
+        this->updateLayout(fl, mesh, buffer);
     }
 
     bool balance(unsigned int totalP){//, int timestep = 1) {
@@ -489,14 +483,9 @@
     Ippl ippl(argc, argv);
     Inform msg(argv[0]);
     Inform msg2all(argv[0],INFORM_ALL_NODES);
-<<<<<<< HEAD
-    
-=======
 
     Ippl::Comm->setDefaultOverallocation(3);
 
-
->>>>>>> 9a962e7d
     ippl::Vector<int,Dim> nr = {
         std::atoi(argv[1]),
         std::atoi(argv[2]),
@@ -604,13 +593,9 @@
     P->qm = P->Q_m/totalP;
     P->P = 0.0;
     IpplTimings::stopTimer(particleCreation);                                                    
-<<<<<<< HEAD
-    
-=======
 
     bunch_type bunchBuffer(PL);
 
->>>>>>> 9a962e7d
     static IpplTimings::TimerRef UpdateTimer = IpplTimings::getTimer("ParticleUpdate");           
     IpplTimings::startTimer(UpdateTimer);                                               
     PL.update(*P, bunchBuffer);
@@ -643,7 +628,7 @@
     
     static IpplTimings::TimerRef domainDecomposition0 = IpplTimings::getTimer("domainDecomp0");           
     IpplTimings::startTimer(domainDecomposition0);                                                    
-    P->repartition(FL, meshField);
+    P->repartition(FL, meshField, bunchBuffer);
     IpplTimings::stopTimer(domainDecomposition0);                                                    
     msg << "Balancing finished" << endl;
     
@@ -672,7 +657,7 @@
         if (loadImbalance) {
            msg << "Starting repartition" << endl;
            IpplTimings::startTimer(domainDecomposition0);
-           P->repartition(FL, meshField); 
+           P->repartition(FL, meshField, bunchBuffer); 
            IpplTimings::stopTimer(domainDecomposition0);
            // Conservations
            // P->writePerRank(); 
@@ -685,15 +670,9 @@
         IpplTimings::stopTimer(RTimer);                                                    
 
         IpplTimings::startTimer(UpdateTimer);
-<<<<<<< HEAD
-        P->update();
-        IpplTimings::stopTimer(UpdateTimer);
-
-=======
         PL.update(*P, bunchBuffer);
         IpplTimings::stopTimer(UpdateTimer);                                                    
         
->>>>>>> 9a962e7d
         //scatter the charge onto the underlying grid
         msg << "Starting scatterCIC" << endl;
         P->scatterCIC(totalP, it+1);
