//
// View Utilities
//   Utility functions relating to Kokkos views
//

#ifndef IPPL_VIEW_UTILS_H
#define IPPL_VIEW_UTILS_H

#include <Kokkos_Core.hpp>

#include "Types/ViewTypes.h"

namespace ippl {
    namespace detail {
        /*!
         * Expands into a nested loop via templating
         * Source:
         * https://stackoverflow.com/questions/34535795/n-dimensionally-nested-metaloops-with-templates
         * @tparam Dim the number of nested levels
         * @tparam BeginFunctor functor type for determining the start index of each loop
         * @tparam EndFunctor functor type for determining the end index of each loop
         * @tparam Functor functor type for the loop body
         * @tparam Check functor type for loop check
         * @param begin a functor that returns the starting index for each level of the loop
         * @param end a functor that returns the ending index (exclusive) for each level of the loop
         * @param body a functor to be called in each iteration of the loop with the indices as
         * arguments
         * @param check a check function to be run after each loop; takes the current axis as an
         * argument (default none)
         */
        template <unsigned Dim, unsigned Current = 0, class BeginFunctor, class EndFunctor,
                  class Functor, typename Check  = std::nullptr_t>
        constexpr void nestedLoop(BeginFunctor&& begin, EndFunctor&& end, Functor&& body,
                                  Check&& check = nullptr) {
            for (size_t i = begin(Current); i < end(Current); ++i) {
                if constexpr (Dim - 1 == Current) {
                    body(i);
                } else {
                    auto inner = [i, &body](auto... args) {
                        body(i, args...);
                    };
                    nestedLoop<Dim, Current + 1>(begin, end, inner, check);
                }
            }
            if constexpr (!std::is_null_pointer_v<std::decay_t<Check>>) {
                check(Current);
            }
        }

        /*!
         * Convenience function for nested looping through a view
         * @tparam View the view type
         * @tparam Functor the loop body functor type
         * @tparam Check functor type for loop check
         * @param view the view
         * @param shift the number of ghost cells
         * @param body the functor to be called in each iteration
         * @param check a check function to be run after each loop; takes the current axis as an
         * argument (default none)
         */
        template <typename View, class Functor, typename Check = std::nullptr_t>
        constexpr void nestedViewLoop(View& view, int shift, Functor&& body,
                                      Check&& check = nullptr) {
            nestedLoop<View::rank>(
                [&](unsigned) {
                    return shift;
                },
                [&](unsigned d) {
                    return view.extent(d) - shift;
                },
                body, check);
        }

        /*!
         * Writes a view to an output stream
         * @tparam T view data type
         * @tparam Dim view dimension
         * @tparam Properties further template parameters of Kokkos
         *
         * @param view to write
         * @param out stream
         */
        template <typename T, unsigned Dim, class... Properties>
        void write(const typename ViewType<T, Dim, Properties...>::view_type& view,
                   std::ostream& out = std::cout) {
            using view_type = typename ViewType<T, Dim, Properties...>::view_type;
            typename view_type::HostMirror hview = Kokkos::create_mirror_view(view);
            Kokkos::deep_copy(hview, view);

            nestedViewLoop(
                view, 0,
                [&]<typename... Args>(Args&&... args) {
                    out << hview(args...) << " ";
                },
                [&](unsigned axis) {
                    if (axis + 1 >= 2 || axis == 0) {
                        out << std::endl;
                    }
                });
        }

        /*!
         * Utility function for shrinkView
         */
        template <typename View, size_t... Idx>
        decltype(auto) shrinkView_impl(std::string label, const View& view, int nghost,
                                       const std::index_sequence<Idx...>&) {
<<<<<<< HEAD
            return Kokkos::View<typename View::data_type, Kokkos::LayoutLeft,
                                typename View::memory_space>(label,
                                                             (view.extent(Idx) - 2 * nghost)...);
=======
            using view_type = typename Kokkos::View<typename View::data_type, Kokkos::LayoutLeft,
                                                    typename View::memory_space>::uniform_type;
            return view_type(label, (view.extent(Idx) - 2 * nghost)...);
>>>>>>> 21f380c3
        }

        /*!
         * Constructs a new view with size equal to that of the given view, minus the ghost cells
         * (used for heFFTe, which expects the data to have a certain layout and no ghost cells)
         * @param label the new view's name
         * @param view the view to shrink
         * @param nghost the number of ghost cells on the view's boundary
         * @return The shrunken view
         */
        template <typename View>
        decltype(auto) shrinkView(std::string label, const View& view, int nghost) {
            return shrinkView_impl(label, view, nghost, std::make_index_sequence<View::rank>{});
        }
    }  // namespace detail
}  // namespace ippl

#endif<|MERGE_RESOLUTION|>--- conflicted
+++ resolved
@@ -105,15 +105,9 @@
         template <typename View, size_t... Idx>
         decltype(auto) shrinkView_impl(std::string label, const View& view, int nghost,
                                        const std::index_sequence<Idx...>&) {
-<<<<<<< HEAD
-            return Kokkos::View<typename View::data_type, Kokkos::LayoutLeft,
-                                typename View::memory_space>(label,
-                                                             (view.extent(Idx) - 2 * nghost)...);
-=======
             using view_type = typename Kokkos::View<typename View::data_type, Kokkos::LayoutLeft,
                                                     typename View::memory_space>::uniform_type;
             return view_type(label, (view.extent(Idx) - 2 * nghost)...);
->>>>>>> 21f380c3
         }
 
         /*!
