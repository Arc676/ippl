--- conflicted
+++ resolved
@@ -47,7 +47,8 @@
     */
 
     template <size_t Dim, class T, class Mesh, class Centering>
-    FFT<CCTransform, Dim, T, Mesh, Centering>::FFT(const Layout_t& layout, const ParameterList& params) {
+    FFT<CCTransform, Dim, T, Mesh, Centering>::FFT(const Layout_t& layout,
+                                                   const ParameterList& params) {
         /**
          * Heffte requires to pass a 3D array even for 2D and
          * 1D FFTs we just have to make the length in other
@@ -78,8 +79,8 @@
     */
     template <size_t Dim, class T, class Mesh, class Centering>
     void FFT<CCTransform, Dim, T, Mesh, Centering>::setup(const std::array<long long, Dim>& low,
-                                                     const std::array<long long, Dim>& high,
-                                                     const ParameterList& params) {
+                                                          const std::array<long long, Dim>& high,
+                                                          const ParameterList& params) {
         heffte::box3d<long long> inbox  = {low, high};
         heffte::box3d<long long> outbox = {low, high};
 
@@ -118,17 +119,11 @@
             workspace_m = workspace_t(heffte_m->size_workspace());
     }
 
-<<<<<<< HEAD
-    template <size_t Dim, class T, class M>
-    void FFT<CCTransform, Dim, T, M>::transform(
-        int direction, typename FFT<CCTransform, Dim, T, M>::ComplexField_t& f) {
-        static_assert(Dim <= 3, "heFFTe doesn't support Dim > 3 yet");
-
-=======
     template <size_t Dim, class T, class Mesh, class Centering>
     void FFT<CCTransform, Dim, T, Mesh, Centering>::transform(
         int direction, typename FFT<CCTransform, Dim, T, Mesh, Centering>::ComplexField_t& f) {
->>>>>>> 310d6fe5
+        static_assert(Dim <= 3, "heFFTe doesn't support Dim > 3 yet");
+
         auto fview       = f.getView();
         const int nghost = f.getNghost();
 
@@ -139,13 +134,20 @@
          *2) heffte accepts data in layout left (by default) eventhough this
          *can be changed during heffte box creation
          */
-        auto tempField = detail::shrinkView<Dim, Complex_t>("tempField", fview, nghost);
-
-        Kokkos::parallel_for(
-            "copy from Kokkos FFT", detail::getRangePolicy<Dim>(fview, nghost),
-            KOKKOS_LAMBDA<typename... Idx>(const Idx... args) {
-                tempField((args - nghost)...).real(fview(args...).real());
-                tempField((args - nghost)...).imag(fview(args...).imag());
+        Kokkos::View<Complex_t***, Kokkos::LayoutLeft> tempField(
+            "tempField", fview.extent(0) - 2 * nghost, fview.extent(1) - 2 * nghost,
+            fview.extent(2) - 2 * nghost);
+
+        using mdrange_type = Kokkos::MDRangePolicy<Kokkos::Rank<3>>;
+
+        Kokkos::parallel_for(
+            "copy from Kokkos FFT",
+            mdrange_type(
+                {nghost, nghost, nghost},
+                {fview.extent(0) - nghost, fview.extent(1) - nghost, fview.extent(2) - nghost}),
+            KOKKOS_LAMBDA(const size_t i, const size_t j, const size_t k) {
+                tempField(i - nghost, j - nghost, k - nghost).real(fview(i, j, k).real());
+                tempField(i - nghost, j - nghost, k - nghost).imag(fview(i, j, k).imag());
             });
 
         if (direction == 1) {
@@ -159,10 +161,13 @@
         }
 
         Kokkos::parallel_for(
-            "copy to Kokkos FFT", detail::getRangePolicy<Dim>(fview, nghost),
-            KOKKOS_LAMBDA<typename... Idx>(const Idx... args) {
-                fview(args...).real() = tempField((args - nghost)...).real();
-                fview(args...).imag() = tempField((args - nghost)...).imag();
+            "copy to Kokkos FFT",
+            mdrange_type(
+                {nghost, nghost, nghost},
+                {fview.extent(0) - nghost, fview.extent(1) - nghost, fview.extent(2) - nghost}),
+            KOKKOS_LAMBDA(const size_t i, const size_t j, const size_t k) {
+                fview(i, j, k).real() = tempField(i - nghost, j - nghost, k - nghost).real();
+                fview(i, j, k).imag() = tempField(i - nghost, j - nghost, k - nghost).imag();
             });
     }
 
@@ -177,8 +182,8 @@
 
     template <size_t Dim, class T, class Mesh, class Centering>
     FFT<RCTransform, Dim, T, Mesh, Centering>::FFT(const Layout_t& layoutInput,
-                                              const Layout_t& layoutOutput,
-                                              const ParameterList& params) {
+                                                   const Layout_t& layoutOutput,
+                                                   const ParameterList& params) {
         /**
          * Heffte requires to pass a 3D array even for 2D and
          * 1D FFTs we just have to make the length in other
@@ -217,11 +222,10 @@
        setup performs the initialization.
     */
     template <size_t Dim, class T, class Mesh, class Centering>
-    void FFT<RCTransform, Dim, T, Mesh, Centering>::setup(const std::array<long long, Dim>& lowInput,
-                                                     const std::array<long long, Dim>& highInput,
-                                                     const std::array<long long, Dim>& lowOutput,
-                                                     const std::array<long long, Dim>& highOutput,
-                                                     const ParameterList& params) {
+    void FFT<RCTransform, Dim, T, Mesh, Centering>::setup(
+        const std::array<long long, Dim>& lowInput, const std::array<long long, Dim>& highInput,
+        const std::array<long long, Dim>& lowOutput, const std::array<long long, Dim>& highOutput,
+        const ParameterList& params) {
         heffte::box3d<long long> inbox  = {lowInput, highInput};
         heffte::box3d<long long> outbox = {lowOutput, highOutput};
 
@@ -260,19 +264,12 @@
             workspace_m = workspace_t(heffte_m->size_workspace());
     }
 
-<<<<<<< HEAD
-    template <size_t Dim, class T, class M>
-    void FFT<RCTransform, Dim, T, M>::transform(
-        int direction, typename FFT<RCTransform, Dim, T, M>::RealField_t& f,
-        typename FFT<RCTransform, Dim, T, M>::ComplexField_t& g) {
-        static_assert(Dim <= 3, "heFFTe doesn't support Dim > 3 yet");
-
-=======
     template <size_t Dim, class T, class Mesh, class Centering>
     void FFT<RCTransform, Dim, T, Mesh, Centering>::transform(
         int direction, typename FFT<RCTransform, Dim, T, Mesh, Centering>::RealField_t& f,
         typename FFT<RCTransform, Dim, T, Mesh, Centering>::ComplexField_t& g) {
->>>>>>> 310d6fe5
+        static_assert(Dim <= 3, "heFFTe doesn't support Dim > 3 yet");
+
         auto fview        = f.getView();
         auto gview        = g.getView();
         const int nghostf = f.getNghost();
@@ -285,19 +282,32 @@
          *2) heffte accepts data in layout left (by default) eventhough this
          *can be changed during heffte box creation
          */
-        auto tempFieldf = detail::shrinkView<Dim, T>("tempFieldf", fview, nghostf);
-        auto tempFieldg = detail::shrinkView<Dim, Complex_t>("tempFieldg", gview, nghostg);
-
-        Kokkos::parallel_for(
-            "copy from Kokkos f field in FFT", detail::getRangePolicy<Dim>(fview, nghostf),
-            KOKKOS_LAMBDA<typename... Idx>(const Idx... args) {
-                tempFieldf((args - nghostf)...) = fview(args...);
-            });
-        Kokkos::parallel_for(
-            "copy from Kokkos g field in FFT", detail::getRangePolicy<Dim>(gview, nghostg),
-            KOKKOS_LAMBDA<typename... Idx>(const Idx... args) {
-                tempFieldg((args - nghostg)...).real(gview(args...).real());
-                tempFieldg((args - nghostg)...).imag(gview(args...).imag());
+        Kokkos::View<T***, Kokkos::LayoutLeft> tempFieldf(
+            "tempFieldf", fview.extent(0) - 2 * nghostf, fview.extent(1) - 2 * nghostf,
+            fview.extent(2) - 2 * nghostf);
+
+        Kokkos::View<Complex_t***, Kokkos::LayoutLeft> tempFieldg(
+            "tempFieldg", gview.extent(0) - 2 * nghostg, gview.extent(1) - 2 * nghostg,
+            gview.extent(2) - 2 * nghostg);
+
+        using mdrange_type = Kokkos::MDRangePolicy<Kokkos::Rank<3>>;
+
+        Kokkos::parallel_for(
+            "copy from Kokkos f field in FFT",
+            mdrange_type(
+                {nghostf, nghostf, nghostf},
+                {fview.extent(0) - nghostf, fview.extent(1) - nghostf, fview.extent(2) - nghostf}),
+            KOKKOS_LAMBDA(const size_t i, const size_t j, const size_t k) {
+                tempFieldf(i - nghostf, j - nghostf, k - nghostf) = fview(i, j, k);
+            });
+        Kokkos::parallel_for(
+            "copy from Kokkos g field in FFT",
+            mdrange_type(
+                {nghostg, nghostg, nghostg},
+                {gview.extent(0) - nghostg, gview.extent(1) - nghostg, gview.extent(2) - nghostg}),
+            KOKKOS_LAMBDA(const size_t i, const size_t j, const size_t k) {
+                tempFieldg(i - nghostg, j - nghostg, k - nghostg).real(gview(i, j, k).real());
+                tempFieldg(i - nghostg, j - nghostg, k - nghostg).imag(gview(i, j, k).imag());
             });
 
         if (direction == 1) {
@@ -311,16 +321,22 @@
         }
 
         Kokkos::parallel_for(
-            "copy to Kokkos f field FFT", detail::getRangePolicy<Dim>(fview, nghostf),
-            KOKKOS_LAMBDA<typename... Idx>(const Idx... args) {
-                fview(args...) = tempFieldf((args - nghostf)...);
-            });
-
-        Kokkos::parallel_for(
-            "copy to Kokkos g field FFT", detail::getRangePolicy<Dim>(gview, nghostg),
-            KOKKOS_LAMBDA<typename... Idx>(const Idx... args) {
-                gview(args...).real() = tempFieldg((args - nghostg)...).real();
-                gview(args...).imag() = tempFieldg((args - nghostg)...).imag();
+            "copy to Kokkos f field FFT",
+            mdrange_type(
+                {nghostf, nghostf, nghostf},
+                {fview.extent(0) - nghostf, fview.extent(1) - nghostf, fview.extent(2) - nghostf}),
+            KOKKOS_LAMBDA(const size_t i, const size_t j, const size_t k) {
+                fview(i, j, k) = tempFieldf(i - nghostf, j - nghostf, k - nghostf);
+            });
+
+        Kokkos::parallel_for(
+            "copy to Kokkos g field FFT",
+            mdrange_type(
+                {nghostg, nghostg, nghostg},
+                {gview.extent(0) - nghostg, gview.extent(1) - nghostg, gview.extent(2) - nghostg}),
+            KOKKOS_LAMBDA(const size_t i, const size_t j, const size_t k) {
+                gview(i, j, k).real() = tempFieldg(i - nghostg, j - nghostg, k - nghostg).real();
+                gview(i, j, k).imag() = tempFieldg(i - nghostg, j - nghostg, k - nghostg).imag();
             });
     }
 
@@ -334,7 +350,8 @@
     */
 
     template <size_t Dim, class T, class Mesh, class Centering>
-    FFT<SineTransform, Dim, T, Mesh, Centering>::FFT(const Layout_t& layout, const ParameterList& params) {
+    FFT<SineTransform, Dim, T, Mesh, Centering>::FFT(const Layout_t& layout,
+                                                     const ParameterList& params) {
         /**
          * Heffte requires to pass a 3D array even for 2D and
          * 1D FFTs we just have to make the length in other
@@ -365,8 +382,8 @@
     */
     template <size_t Dim, class T, class Mesh, class Centering>
     void FFT<SineTransform, Dim, T, Mesh, Centering>::setup(const std::array<long long, Dim>& low,
-                                              const std::array<long long, Dim>& high,
-                                              const ParameterList& params) {
+                                                            const std::array<long long, Dim>& high,
+                                                            const ParameterList& params) {
         heffte::box3d<long long> inbox  = {low, high};
         heffte::box3d<long long> outbox = {low, high};
 
@@ -404,17 +421,11 @@
             workspace_m = workspace_t(heffte_m->size_workspace());
     }
 
-<<<<<<< HEAD
-    template <size_t Dim, class T, class M>
-    void FFT<SineTransform, Dim, T, M>::transform(
-        int direction, typename FFT<SineTransform, Dim, T, M>::Field_t& f) {
-        static_assert(Dim <= 3, "heFFTe doesn't support Dim > 3 yet");
-
-=======
     template <size_t Dim, class T, class Mesh, class Centering>
     void FFT<SineTransform, Dim, T, Mesh, Centering>::transform(
         int direction, typename FFT<SineTransform, Dim, T, Mesh, Centering>::Field_t& f) {
->>>>>>> 310d6fe5
+        static_assert(Dim <= 3, "heFFTe doesn't support Dim > 3 yet");
+
         auto fview       = f.getView();
         const int nghost = f.getNghost();
 
@@ -425,12 +436,19 @@
          *2) heffte accepts data in layout left (by default) eventhough this
          *can be changed during heffte box creation
          */
-        auto tempField = detail::shrinkView<Dim, T>("tempField", fview, nghost);
-
-        Kokkos::parallel_for(
-            "copy from Kokkos FFT", detail::getRangePolicy<Dim>(fview, nghost),
-            KOKKOS_LAMBDA<typename... Idx>(const Idx... args) {
-                tempField((args - nghost)...) = fview(args...);
+        Kokkos::View<T***, Kokkos::LayoutLeft> tempField("tempField", fview.extent(0) - 2 * nghost,
+                                                         fview.extent(1) - 2 * nghost,
+                                                         fview.extent(2) - 2 * nghost);
+
+        using mdrange_type = Kokkos::MDRangePolicy<Kokkos::Rank<3>>;
+
+        Kokkos::parallel_for(
+            "copy from Kokkos FFT",
+            mdrange_type(
+                {nghost, nghost, nghost},
+                {fview.extent(0) - nghost, fview.extent(1) - nghost, fview.extent(2) - nghost}),
+            KOKKOS_LAMBDA(const size_t i, const size_t j, const size_t k) {
+                tempField(i - nghost, j - nghost, k - nghost) = fview(i, j, k);
             });
 
         if (direction == 1) {
@@ -444,9 +462,12 @@
         }
 
         Kokkos::parallel_for(
-            "copy to Kokkos FFT", detail::getRangePolicy<Dim>(fview, nghost),
-            KOKKOS_LAMBDA<typename... Idx>(const Idx... args) {
-                fview(args...) = tempField((args - nghost)...);
+            "copy to Kokkos FFT",
+            mdrange_type(
+                {nghost, nghost, nghost},
+                {fview.extent(0) - nghost, fview.extent(1) - nghost, fview.extent(2) - nghost}),
+            KOKKOS_LAMBDA(const size_t i, const size_t j, const size_t k) {
+                fview(i, j, k) = tempField(i - nghost, j - nghost, k - nghost);
             });
     }
 
@@ -460,7 +481,8 @@
     */
 
     template <size_t Dim, class T, class Mesh, class Centering>
-    FFT<CosTransform, Dim, T, Mesh, Centering>::FFT(const Layout_t& layout, const ParameterList& params) {
+    FFT<CosTransform, Dim, T, Mesh, Centering>::FFT(const Layout_t& layout,
+                                                    const ParameterList& params) {
         /**
          * Heffte requires to pass a 3D array even for 2D and
          * 1D FFTs we just have to make the length in other
@@ -491,8 +513,8 @@
     */
     template <size_t Dim, class T, class Mesh, class Centering>
     void FFT<CosTransform, Dim, T, Mesh, Centering>::setup(const std::array<long long, Dim>& low,
-                                                      const std::array<long long, Dim>& high,
-                                                      const ParameterList& params) {
+                                                           const std::array<long long, Dim>& high,
+                                                           const ParameterList& params) {
         heffte::box3d<long long> inbox  = {low, high};
         heffte::box3d<long long> outbox = {low, high};
 
@@ -530,17 +552,11 @@
             workspace_m = workspace_t(heffte_m->size_workspace());
     }
 
-<<<<<<< HEAD
-    template <size_t Dim, class T, class M>
-    void FFT<CosTransform, Dim, T, M>::transform(
-        int direction, typename FFT<CosTransform, Dim, T, M>::Field_t& f) {
-        static_assert(Dim <= 3, "heFFTe doesn't support Dim > 3 yet");
-
-=======
     template <size_t Dim, class T, class Mesh, class Centering>
     void FFT<CosTransform, Dim, T, Mesh, Centering>::transform(
         int direction, typename FFT<CosTransform, Dim, T, Mesh, Centering>::Field_t& f) {
->>>>>>> 310d6fe5
+        static_assert(Dim <= 3, "heFFTe doesn't support Dim > 3 yet");
+
         auto fview       = f.getView();
         const int nghost = f.getNghost();
 
@@ -551,12 +567,19 @@
          *2) heffte accepts data in layout left (by default) eventhough this
          *can be changed during heffte box creation
          */
-        auto tempField = detail::shrinkView<Dim, T>("tempField", fview, nghost);
-
-        Kokkos::parallel_for(
-            "copy from Kokkos FFT", detail::getRangePolicy<Dim>(fview, nghost),
-            KOKKOS_LAMBDA<typename... Idx>(const Idx... args) {
-                tempField((args - nghost)...) = fview(args...);
+        Kokkos::View<T***, Kokkos::LayoutLeft> tempField("tempField", fview.extent(0) - 2 * nghost,
+                                                         fview.extent(1) - 2 * nghost,
+                                                         fview.extent(2) - 2 * nghost);
+
+        using mdrange_type = Kokkos::MDRangePolicy<Kokkos::Rank<3>>;
+
+        Kokkos::parallel_for(
+            "copy from Kokkos FFT",
+            mdrange_type(
+                {nghost, nghost, nghost},
+                {fview.extent(0) - nghost, fview.extent(1) - nghost, fview.extent(2) - nghost}),
+            KOKKOS_LAMBDA(const size_t i, const size_t j, const size_t k) {
+                tempField(i - nghost, j - nghost, k - nghost) = fview(i, j, k);
             });
 
         if (direction == 1) {
@@ -570,9 +593,12 @@
         }
 
         Kokkos::parallel_for(
-            "copy to Kokkos FFT", detail::getRangePolicy<Dim>(fview, nghost),
-            KOKKOS_LAMBDA<typename... Idx>(const Idx... args) {
-                fview(args...) = tempField((args - nghost)...);
+            "copy to Kokkos FFT",
+            mdrange_type(
+                {nghost, nghost, nghost},
+                {fview.extent(0) - nghost, fview.extent(1) - nghost, fview.extent(2) - nghost}),
+            KOKKOS_LAMBDA(const size_t i, const size_t j, const size_t k) {
+                fview(i, j, k) = tempField(i - nghost, j - nghost, k - nghost);
             });
     }
 }  // namespace ippl
