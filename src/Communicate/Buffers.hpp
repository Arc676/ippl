//
// Buffers.hpp
//   Interface for globally accessible buffer factory for communication
//
//   Data sent between MPI ranks has to be stored in a buffer for sending and receiving.
//   To reduce the number of times memory has to be allocated and freed, the buffer
//   factory interface allows buffers to be reused. This is especially relevant on
//   GPUs, as Cuda allocation calls are expensive. To avoid reallocating the buffers
//   in the case that the amount of data to be exchanged increases, when a new buffer
//   is created, an amount of memory greater than the requested size is allocated
//   for the new buffer. The factor by which memory is overallocated is determined by
//   a data member in Communicator, which can be set and queried at runtime. Only new
//   buffers are overallocated. If a buffer is requested with the same ID as a buffer
//   that has been previously allocated, the same buffer will be used. If the requested
//   size exceeds the buffer size, that buffer will be resized to have exactly
//   the requested size.
//
//   Currently, the buffer factory is used for application of periodic boundary
//   conditions; halo cell exchange along faces, edges, and vertices; as well as
//   exchanging particle data between ranks.
//
// Copyright (c) 2021 Paul Scherrer Institut, Villigen PSI, Switzerland
// All rights reserved
//
// This file is part of IPPL.
//
// IPPL is free software: you can redistribute it and/or modify
// it under the terms of the GNU General Public License as published by
// the Free Software Foundation, either version 3 of the License, or
// (at your option) any later version.
//
// You should have received a copy of the GNU General Public License
// along with IPPL. If not, see <https://www.gnu.org/licenses/>.
//

namespace ippl {
    namespace mpi {

<<<<<<< HEAD
    template <typename T>
    Communicator::buffer_type Communicator::getBuffer(int id, size_type size, double overallocation) {
=======
    template <typename MemorySpace, typename T>
    Communicate::buffer_type<MemorySpace> Communicate::getBuffer(int id, size_type size,
                                                                 double overallocation) {
        auto& buffers = buffers_m.get<MemorySpace>();
>>>>>>> 75fcd6c1
        size *= sizeof(T);
#if __cplusplus > 201703L
        if (buffers.contains(id)) {
#else
        if (buffers.find(id) != buffers.end()) {
#endif
            if (buffers[id]->getBufferSize() < size) {
                buffers[id]->reallocBuffer(size);
            }
            return buffers[id];
        }
        buffers[id] = std::make_shared<archive_type<MemorySpace>>(
            (size_type)(size * std::max(overallocation, defaultOveralloc_m)));
        return buffers[id];
    }
    }

}  // namespace ippl<|MERGE_RESOLUTION|>--- conflicted
+++ resolved
@@ -36,30 +36,25 @@
 namespace ippl {
     namespace mpi {
 
-<<<<<<< HEAD
-    template <typename T>
-    Communicator::buffer_type Communicator::getBuffer(int id, size_type size, double overallocation) {
-=======
-    template <typename MemorySpace, typename T>
-    Communicate::buffer_type<MemorySpace> Communicate::getBuffer(int id, size_type size,
-                                                                 double overallocation) {
-        auto& buffers = buffers_m.get<MemorySpace>();
->>>>>>> 75fcd6c1
-        size *= sizeof(T);
+        template <typename MemorySpace, typename T>
+        Communicator::buffer_type<MemorySpace> Communicator::getBuffer(int id, size_type size,
+                                                                       double overallocation) {
+            auto& buffers = buffers_m.get<MemorySpace>();
+            size *= sizeof(T);
 #if __cplusplus > 201703L
-        if (buffers.contains(id)) {
+            if (buffers.contains(id)) {
 #else
-        if (buffers.find(id) != buffers.end()) {
+            if (buffers.find(id) != buffers.end()) {
 #endif
-            if (buffers[id]->getBufferSize() < size) {
-                buffers[id]->reallocBuffer(size);
+                if (buffers[id]->getBufferSize() < size) {
+                    buffers[id]->reallocBuffer(size);
+                }
+                return buffers[id];
             }
+            buffers[id] = std::make_shared<archive_type<MemorySpace>>(
+                (size_type)(size * std::max(overallocation, defaultOveralloc_m)));
             return buffers[id];
         }
-        buffers[id] = std::make_shared<archive_type<MemorySpace>>(
-            (size_type)(size * std::max(overallocation, defaultOveralloc_m)));
-        return buffers[id];
-    }
-    }
+    }  // namespace mpi
 
 }  // namespace ippl