//
// Class BareField
//   A BareField consists of multple LFields and represents a field.
//
// Copyright (c) 2020, Matthias Frey, Paul Scherrer Institut, Villigen PSI, Switzerland
// All rights reserved
//
// This file is part of IPPL.
//
// IPPL is free software: you can redistribute it and/or modify
// it under the terms of the GNU General Public License as published by
// the Free Software Foundation, either version 3 of the License, or
// (at your option) any later version.
//
// You should have received a copy of the GNU General Public License
// along with IPPL. If not, see <https://www.gnu.org/licenses/>.
//
#include "Ippl.h"

#include <cstdlib>
#include <map>
#include <utility>

#include "Communicate/DataTypes.h"

#include "Utility/Inform.h"
#include "Utility/IpplInfo.h"

namespace ippl {
    namespace detail {
        template <typename T, unsigned Dim, class... ViewArgs>
        struct isExpression<BareField<T, Dim, ViewArgs...>> : std::true_type {};
    }  // namespace detail

    template <typename T, unsigned Dim, class... ViewArgs>
    BareField<T, Dim, ViewArgs...>::BareField()
        : nghost_m(1)
        , layout_m(nullptr) {}

    template <typename T, unsigned Dim, class... ViewArgs>
    BareField<T, Dim, ViewArgs...> BareField<T, Dim, ViewArgs...>::deepCopy() const {
        BareField<T, Dim, ViewArgs...> copy(*layout_m, nghost_m);
        Kokkos::deep_copy(copy.dview_m, dview_m);
        return copy;
    }

    template <typename T, unsigned Dim, class... ViewArgs>
    BareField<T, Dim, ViewArgs...>::BareField(Layout_t& l, int nghost)
        : nghost_m(nghost)
        //     , owned_m(0)
        , layout_m(&l) {
        setup();
    }

    template <typename T, unsigned Dim, class... ViewArgs>
    void BareField<T, Dim, ViewArgs...>::initialize(Layout_t& l, int nghost) {
        if (layout_m == 0) {
            layout_m = &l;
            nghost_m = nghost;
            setup();
        }
    }

    // ML
    template <typename T, unsigned Dim, class... ViewArgs>
    void BareField<T, Dim, ViewArgs...>::updateLayout(Layout_t& l, int nghost) {
        // std::cout << "Got in BareField::updateLayout()" << std::endl;
        layout_m = &l;
        nghost_m = nghost;
        setup();
    }

#if __cplusplus < 202002L
    namespace detail {
        template <typename T, unsigned Dim, class... ViewArgs, size_t... Idx>
        void resizeBareField(BareField<T, Dim, ViewArgs...>& bf, const NDIndex<Dim>& owned,
                             const int nghost, const std::index_sequence<Idx...>&) {
            bf.resize((owned[Idx].length() + 2 * nghost)...);
        };
    }  // namespace detail
#endif

    template <typename T, unsigned Dim, class... ViewArgs>
    void BareField<T, Dim, ViewArgs...>::setup() {
        owned_m = layout_m->getLocalNDIndex();

#if __cplusplus < 202002L
        detail::resizeBareField(*this, owned_m, nghost_m, std::make_index_sequence<Dim>{});
#else
        auto resize = [&]<size_t... Idx>(const std::index_sequence<Idx...>&) {
            this->resize((owned_m[Idx].length() + 2 * nghost_m)...);
        };
        resize(std::make_index_sequence<Dim>{});
#endif
    }

    template <typename T, unsigned Dim, class... ViewArgs>
    template <typename... Args>
    void BareField<T, Dim, ViewArgs...>::resize(Args... args) {
        Kokkos::resize(dview_m, args...);
    }

    template <typename T, unsigned Dim, class... ViewArgs>
    void BareField<T, Dim, ViewArgs...>::fillHalo() {
        if (Comm->size() > 1) {
            halo_m.fillHalo(dview_m, layout_m);
        }
        if (layout_m->isAllPeriodic_m) {
            using Op = typename detail::HaloCells<T, Dim, ViewArgs...>::assign;
            halo_m.template applyPeriodicSerialDim<Op>(dview_m, layout_m, nghost_m);
        }
    }

    template <typename T, unsigned Dim, class... ViewArgs>
    void BareField<T, Dim, ViewArgs...>::accumulateHalo() {
        if (Comm->size() > 1) {
            halo_m.accumulateHalo(dview_m, layout_m);
        }
        if (layout_m->isAllPeriodic_m) {
            using Op = typename detail::HaloCells<T, Dim, ViewArgs...>::rhs_plus_assign;
            halo_m.template applyPeriodicSerialDim<Op>(dview_m, layout_m, nghost_m);
        }
    }

    template <typename T, unsigned Dim, class... ViewArgs>
    BareField<T, Dim, ViewArgs...>& BareField<T, Dim, ViewArgs...>::operator=(T x) {
        using index_array_type = typename RangePolicy<Dim, execution_space>::index_array_type;
        ippl::parallel_for(
            "BareField::operator=(T)", getRangePolicy(dview_m),
            KOKKOS_CLASS_LAMBDA(const index_array_type& args) { apply(dview_m, args) = x; });
        return *this;
    }

    template <typename T, unsigned Dim, class... ViewArgs>
    template <typename E, size_t N>
    BareField<T, Dim, ViewArgs...>& BareField<T, Dim, ViewArgs...>::operator=(
        const detail::Expression<E, N>& expr) {
        using capture_type     = detail::CapturedExpression<E, N>;
        capture_type expr_     = reinterpret_cast<const capture_type&>(expr);
        using index_array_type = typename RangePolicy<Dim, execution_space>::index_array_type;
        ippl::parallel_for(
            "BareField::operator=(const Expression&)", getRangePolicy(dview_m, nghost_m),
            KOKKOS_CLASS_LAMBDA(const index_array_type& args) {
                apply(dview_m, args) = apply(expr_, args);
            });
        return *this;
    }

    template <typename T, unsigned Dim, class... ViewArgs>
    void BareField<T, Dim, ViewArgs...>::write(std::ostream& out) const {
        Kokkos::fence();
        detail::write<T, Dim>(dview_m, out);
    }

    template <typename T, unsigned Dim, class... ViewArgs>
    void BareField<T, Dim, ViewArgs...>::write(Inform& inf) const {
        write(inf.getDestination());
    }

#define DefineReduction(fun, name, op, MPI_Op)                                       \
<<<<<<< HEAD
    template <typename T, unsigned Dim>                                              \
    T BareField<T, Dim>::name(int nghost) const {                                    \
=======
    template <typename T, unsigned Dim, class... ViewArgs>                           \
    T BareField<T, Dim, ViewArgs...>::name(int nghost) const {                       \
>>>>>>> d47514c3
        PAssert_LE(nghost, nghost_m);                                                \
        T temp                 = 0.0;                                                \
        using index_array_type = typename RangePolicy<Dim>::index_array_type;        \
        ippl::parallel_reduce(                                                       \
            "fun", getRangePolicy(dview_m, nghost_m - nghost),                       \
            KOKKOS_CLASS_LAMBDA(const index_array_type& args, T& valL) {             \
                T myVal = apply(dview_m, args);                                      \
                op;                                                                  \
            },                                                                       \
            Kokkos::fun<T>(temp));                                                   \
        T globaltemp      = 0.0;                                                     \
        MPI_Datatype type = get_mpi_datatype<T>(temp);                               \
        MPI_Allreduce(&temp, &globaltemp, 1, type, MPI_Op, Comm->getCommunicator()); \
        return globaltemp;                                                           \
    }

    DefineReduction(Sum, sum, valL += myVal, MPI_SUM)
    DefineReduction(Max, max, if (myVal > valL) valL = myVal, MPI_MAX)
    DefineReduction(Min, min, if (myVal < valL) valL = myVal, MPI_MIN)
    DefineReduction(Prod, prod, valL *= myVal, MPI_PROD)

}  // namespace ippl<|MERGE_RESOLUTION|>--- conflicted
+++ resolved
@@ -158,13 +158,8 @@
     }
 
 #define DefineReduction(fun, name, op, MPI_Op)                                       \
-<<<<<<< HEAD
-    template <typename T, unsigned Dim>                                              \
-    T BareField<T, Dim>::name(int nghost) const {                                    \
-=======
     template <typename T, unsigned Dim, class... ViewArgs>                           \
     T BareField<T, Dim, ViewArgs...>::name(int nghost) const {                       \
->>>>>>> d47514c3
         PAssert_LE(nghost, nghost_m);                                                \
         T temp                 = 0.0;                                                \
         using index_array_type = typename RangePolicy<Dim>::index_array_type;        \
