--- conflicted
+++ resolved
@@ -172,15 +172,7 @@
 }
 
 TYPED_TEST(FieldTest, Sum) {
-<<<<<<< HEAD
-    TypeParam val                           = 1.0;
-    TypeParam expected[TestFixture::MaxDim] = {val * this->nPoints[0]};
-    for (unsigned d = 1; d < TestFixture::MaxDim; d++) {
-        expected[d] = expected[d - 1] * this->nPoints[d];
-    }
-=======
     using T = typename TestFixture::value_type;
->>>>>>> 21f380c3
 
     T val      = 1.0;
     T expected = std::reduce(this->nPoints.begin(), this->nPoints.end(), val, std::multiplies<>{});
@@ -195,15 +187,7 @@
 }
 
 TYPED_TEST(FieldTest, Norm1) {
-<<<<<<< HEAD
-    TypeParam val                           = -1.5;
-    TypeParam expected[TestFixture::MaxDim] = {-val * this->nPoints[0]};
-    for (unsigned d = 1; d < TestFixture::MaxDim; d++) {
-        expected[d] = expected[d - 1] * this->nPoints[d];
-    }
-=======
     using T = typename TestFixture::value_type;
->>>>>>> 21f380c3
 
     T val      = -1.5;
     T expected = std::reduce(this->nPoints.begin(), this->nPoints.end(), -val, std::multiplies<>{});
@@ -218,15 +202,7 @@
 }
 
 TYPED_TEST(FieldTest, Norm2) {
-<<<<<<< HEAD
-    TypeParam val                          = 1.5;
-    TypeParam squared[TestFixture::MaxDim] = {val * val * this->nPoints[0]};
-    for (unsigned d = 1; d < TestFixture::MaxDim; d++) {
-        squared[d] = squared[d - 1] * this->nPoints[d];
-    }
-=======
     using T = typename TestFixture::value_type;
->>>>>>> 21f380c3
 
     T val = 1.5;
     T squared =
@@ -242,16 +218,8 @@
 }
 
 TYPED_TEST(FieldTest, NormInf) {
-<<<<<<< HEAD
-    TypeParam val                           = 1.;
-    TypeParam expected[TestFixture::MaxDim] = {this->nPoints[0] - val};
-    for (unsigned d = 1; d < TestFixture::MaxDim; d++) {
-        expected[d] = expected[d - 1] + this->nPoints[d];
-    }
-=======
     using T                = typename TestFixture::value_type;
     constexpr unsigned Dim = TestFixture::dim;
->>>>>>> 21f380c3
 
     T val      = 1.;
     T expected = std::accumulate(this->nPoints.begin(), this->nPoints.end(), -val);
